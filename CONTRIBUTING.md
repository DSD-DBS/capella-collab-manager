--- conflicted
+++ resolved
@@ -28,7 +28,6 @@
 
 We recommend to get started with the [local k8d deployment](README.md).
 
-<<<<<<< HEAD
 By default, the services run on the following ports when using the instructions below:
 | Port  | Service             |
 |-------|---------------------|
@@ -39,18 +38,18 @@
 | 8081  | t4c-server mock     |
 | 8082  | license-server mock |
 | 8083  | oauth-mock          |
-=======
+
 ## Git
+
 The commit messages have to follow the [Conventional Commits](https://www.conventionalcommits.org/en/v1.0.0/#specification) specification.
 
 In general, we use pre-commit hooks to enforce coding standards.
 To setup the pre-commit hooks, please run the following commands:
 
-```
+```zsh
 pip install -U pip pre-commit
 pre-commit install -t pre-commit -t commit-msg
 ```
->>>>>>> f02d7bb6
 
 ## Capella Docker images
 
