--- conflicted
+++ resolved
@@ -55,11 +55,7 @@
    ```
 
 2. Verify that the server runs, e.g. by navigating to
-<<<<<<< HEAD
-   [Well Known](http://localhost:8080/default/.well-known/openid-configuration)
-=======
    [Well Known](http://localhost:8083/default/.well-known/openid-configuration)
->>>>>>> 94a6fe7a
 
 ### Option 2: Create a self signed certificate
 
@@ -117,10 +113,7 @@
    *Hint*: You can run `python -m t4cclient.config.diff` after each update to check if your config is up to date.
 
 1. This step is only **necessary, if you use the self signed certificate** option for the oauth mock.
-<<<<<<< HEAD
-
-=======
->>>>>>> 94a6fe7a
+
    If you don't have the certificate in your local certificate store, please execute the following command:
 
    ```sh
