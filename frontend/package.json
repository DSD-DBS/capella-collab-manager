--- conflicted
+++ resolved
@@ -11,24 +11,6 @@
   },
   "private": true,
   "dependencies": {
-<<<<<<< HEAD
-    "@angular/animations": "~13.3.3",
-    "@angular/cdk": "^13.3.3",
-    "@angular/common": "~13.3.3",
-    "@angular/compiler": "~13.3.3",
-    "@angular/core": "~13.3.3",
-    "@angular/forms": "~13.3.3",
-    "@angular/material": "^13.3.3",
-    "@angular/platform-browser": "~13.3.3",
-    "@angular/platform-browser-dynamic": "~13.3.3",
-    "@angular/router": "~13.3.3",
-    "ngx-cookie": "^6.0.0",
-    "ngx-toastr": "^14.3.0",
-    "rxjs": "~7.5.5",
-    "slugify": "^1.6.5",
-    "tslib": "^2.3.1",
-    "zone.js": "~0.11.5"
-=======
     "@angular/animations": "~14.2.0",
     "@angular/cdk": "^14.2.0",
     "@angular/common": "~14.2.0",
@@ -40,13 +22,14 @@
     "@angular/platform-browser-dynamic": "~14.2.0",
     "@angular/router": "~14.2.0",
     "ngx-cookie": "^6.0.1",
+    "ngx-toastr": "^14.3.0",
     "ngx-markdown": "^14.0.1",
     "npm": "^8.19.0",
     "rxjs": "~7.5.6",
+    "slugify": "^1.6.5",
     "semver": "^7.3.7",
     "tslib": "^2.4.0",
     "zone.js": "~0.11.8"
->>>>>>> 51c0ae5a
   },
   "devDependencies": {
     "@angular-devkit/build-angular": "^14.2.1",
