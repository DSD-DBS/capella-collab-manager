/*
 * SPDX-FileCopyrightText: Copyright DB Netz AG and the capella-collab-manager contributors
 * SPDX-License-Identifier: Apache-2.0
 */

export const environment = {
  production: true,
  backend_url: '/api/v1',
  privacy: 'https://example.com/privacy',
  imprint: 'https://example.com/imprint',
  provider: 'PROVIDER',
  authentication: 'OAuth mock',
  usernameAttribute: 'sub',
<<<<<<< HEAD
  integrations: {
    modelsources: {
      t4c: true,
      git: true,
    },
  },
=======
  environment: 'production',
>>>>>>> 51c0ae5a
};<|MERGE_RESOLUTION|>--- conflicted
+++ resolved
@@ -11,14 +11,11 @@
   provider: 'PROVIDER',
   authentication: 'OAuth mock',
   usernameAttribute: 'sub',
-<<<<<<< HEAD
+  environment: 'production',
   integrations: {
     modelsources: {
       t4c: true,
       git: true,
     },
   },
-=======
-  environment: 'production',
->>>>>>> 51c0ae5a
 };