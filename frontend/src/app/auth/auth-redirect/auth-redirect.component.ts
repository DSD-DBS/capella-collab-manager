--- conflicted
+++ resolved
@@ -21,12 +21,7 @@
     private userService: UserService,
     private localStorageService: LocalStorageService,
     private router: Router,
-<<<<<<< HEAD
-    private projectService: ProjectService
-=======
-    private repositoryService: RepositoryService,
     private cookieService: CookieService
->>>>>>> bcb60790
   ) {}
 
   ngOnInit(): void {
