--- conflicted
+++ resolved
@@ -12,11 +12,7 @@
   <mat-card class="section-card" *ngIf="projectService.project">
     <h2>
       Add model to project
-<<<<<<< HEAD
-      {{ projectService.project.name }}
-=======
       {{ projectService.project?.name }}
->>>>>>> 4568e95f
     </h2>
     <form
       id="create-model-base-form"
