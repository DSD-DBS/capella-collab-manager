<!--
 ~ SPDX-FileCopyrightText: Copyright DB Netz AG and the capella-collab-manager contributors
 ~ SPDX-License-Identifier: Apache-2.0
 -->

<!--
 ~ Copyright DB Netz AG and the capella-collab-manager contributors
 ~ SPDX-License-Identifier: Apache-2.0
 -->

<div class="flexbox">
<<<<<<< HEAD
  <a routerLink="/create-project">
=======
  <a routerLink="/projects/create">
>>>>>>> 4568e95f
    <mat-card matRipple id="add">
      <div class="content">
        Add new project <br />
        <div id="add-project-wrapper">
          <span class="add-icon">
            <mat-icon [inline]="true">add_circle_outline</mat-icon>
          </span>
        </div>
      </div>
    </mat-card>
  </a>
  <a
    *ngFor="let project of projectService.projects"
    [routerLink]="['/project', project.slug]"
  >
    <mat-card>
      <div class="wrapper">
        <div class="header">{{ project.name }}</div>
        <div class="wrapper">
          <div class="content">
            <div *ngIf="project.description; else elseBlock">
              {{ project.description }}
            </div>
            <ng-template #elseBlock>No description provided.</ng-template>
          </div>
          <div class="footer">
            {{ project.users_metadata.leads }} project lead(s),
            {{ project.users_metadata.contributors }} contributor(s),
            {{ project.users_metadata.subscribers }}
            subscriber(s)
          </div>
        </div>
      </div>
    </mat-card>
  </a>
</div><|MERGE_RESOLUTION|>--- conflicted
+++ resolved
@@ -9,11 +9,7 @@
  -->
 
 <div class="flexbox">
-<<<<<<< HEAD
-  <a routerLink="/create-project">
-=======
   <a routerLink="/projects/create">
->>>>>>> 4568e95f
     <mat-card matRipple id="add">
       <div class="content">
         Add new project <br />
