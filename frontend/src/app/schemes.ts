/*
 * SPDX-FileCopyrightText: Copyright DB Netz AG and the capella-collab-manager contributors
 * SPDX-License-Identifier: Apache-2.0
 */

export interface Session {
  ports: Array<string>;
  created_at: string;
  id: string;
  last_seen: string;
  type: 'persistent' | 'readonly';
  rdp_username: string;
  rdp_password: string;
  guacamole_username: string;
  guacamole_password: string;
  guacamole_connection_id: string;
  repository: string;
  state: string;
  owner: string;
}

export interface User {
  id: number;
  name: string;
  role: 'user' | 'administrator';
}

export type Warnings = 'LICENCE_LIMIT' | 'NO_GIT_MODEL_DEFINED';

export interface ProjectUser {
  project_name: string;
  username: string;
  permission: 'read' | 'write';
  role: 'user' | 'manager' | 'administrator';
  warnings: Array<Warnings>;
}

export interface SessionUsage {
  free: number;
  total: number;
  errors: Array<string>;
}

<<<<<<< HEAD
export type Warnings = 'LICENCE_LIMIT' | 'NO_GIT_MODEL_DEFINED';

export interface Repository {
  repository_name: string;
  username: string;
  permissions: Array<'read' | 'write'>;
  staged_by: string;
  warnings: Array<Warnings>;
  role: 'user' | 'manager' | 'administrator';
=======
export interface PathNode {
  path: string;
  name: string;
  type: 'file' | 'directory';
  isNew: boolean;
  children: PathNode[] | null;
>>>>>>> 4568e95f
}<|MERGE_RESOLUTION|>--- conflicted
+++ resolved
@@ -41,8 +41,13 @@
   errors: Array<string>;
 }
 
-<<<<<<< HEAD
-export type Warnings = 'LICENCE_LIMIT' | 'NO_GIT_MODEL_DEFINED';
+export interface PathNode {
+  path: string;
+  name: string;
+  type: 'file' | 'directory';
+  isNew: boolean;
+  children: PathNode[] | null;
+}
 
 export interface Repository {
   repository_name: string;
@@ -51,12 +56,4 @@
   staged_by: string;
   warnings: Array<Warnings>;
   role: 'user' | 'manager' | 'administrator';
-=======
-export interface PathNode {
-  path: string;
-  name: string;
-  type: 'file' | 'directory';
-  isNew: boolean;
-  children: PathNode[] | null;
->>>>>>> 4568e95f
 }