--- conflicted
+++ resolved
@@ -9,11 +9,6 @@
   min-height: 100%;
 }
 
-<<<<<<< HEAD
-.wrapper {
-  min-height: 88vh;
-  margin: 1vh 1vw;
-=======
 .footer {
   display: flex;
   flex-direction: row;
@@ -24,5 +19,9 @@
 #left,
 #placeholder {
   flex-basis: 350px;
->>>>>>> 51c0ae5a
+}
+
+.wrapper {
+  min-height: 88vh;
+  margin: 1vh 1vw;
 }