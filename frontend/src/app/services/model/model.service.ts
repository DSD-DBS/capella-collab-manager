/*
 * SPDX-FileCopyrightText: Copyright DB Netz AG and the capella-collab-manager contributors
 * SPDX-License-Identifier: Apache-2.0
 */

// Copyright DB Netz AG and the capella-collab-manager contributors
// SPDX-License-Identifier: Apache-2.0

import { HttpClient } from '@angular/common/http';
import { Injectable } from '@angular/core';
import { BehaviorSubject, Observable, single } from 'rxjs';
import { environment } from 'src/environments/environment';

export interface NewModel {
  name: string;
  description: string;
  tool_id: number;
}

export interface Model {
  id: number;
  project_slug: string;
  slug: string;
  name: string;
  description: string;
  tool_id: number | null;
  version_id: number | null;
  type_id: number | null;
  t4c_model: number | null;
  git_model: number | null;
}

@Injectable({
  providedIn: 'root',
})
export class ModelService {
  base_url = new URL('projects/', environment.backend_url + '/');

  _model = new BehaviorSubject<Model | undefined>(undefined);
  _models = new BehaviorSubject<Model[] | undefined>(undefined);

  get model(): Model | undefined {
    return this._model.value;
  }
  get models(): Model[] | undefined {
    return this._models.value;
  }

  constructor(private http: HttpClient) {}

  list(project_slug: string): Observable<Model[]> {
<<<<<<< HEAD
    let url = new URL(project_slug, this.base_url);
=======
    let url = new URL(`${project_slug}/models/`, this.base_url);
>>>>>>> 4568e95f
    return this.http.get<Model[]>(url.toString());
  }

  getModelBySlug(slug: string, project_slug: string): Observable<Model> {
<<<<<<< HEAD
    let url = new URL(`${project_slug}/details/`, this.base_url);
    return this.http.get<Model>(url.toString(), { params: { slug } });
=======
    let url = new URL(`${project_slug}/models/${slug}/`, this.base_url);
    return this.http.get<Model>(url.toString());
>>>>>>> 4568e95f
  }

  createNewModel(project_slug: string, model: NewModel): Observable<Model> {
    let url = new URL(`${project_slug}/models`, this.base_url);
    return this.createModelGeneric(url, model);
  }

  setToolDetailsForModel(
    project_slug: string,
    model_slug: string,
    version_id: number,
    type_id: number
  ): Observable<Model> {
<<<<<<< HEAD
    let url = new URL(
      `${project_slug}/set-tool-details/${model_slug}/`,
      this.base_url
    );
=======
    let url = new URL(`${project_slug}/models/${model_slug}/`, this.base_url);
>>>>>>> 4568e95f
    return this.http.patch<Model>(url.toString(), { version_id, type_id });
  }

  createModelGeneric<T extends NewModel>(
    url: URL,
    new_model: T
  ): Observable<Model> {
    return this.http.post<Model>(url.toString(), new_model);
  }
}<|MERGE_RESOLUTION|>--- conflicted
+++ resolved
@@ -49,22 +49,13 @@
   constructor(private http: HttpClient) {}
 
   list(project_slug: string): Observable<Model[]> {
-<<<<<<< HEAD
-    let url = new URL(project_slug, this.base_url);
-=======
     let url = new URL(`${project_slug}/models/`, this.base_url);
->>>>>>> 4568e95f
     return this.http.get<Model[]>(url.toString());
   }
 
   getModelBySlug(slug: string, project_slug: string): Observable<Model> {
-<<<<<<< HEAD
-    let url = new URL(`${project_slug}/details/`, this.base_url);
-    return this.http.get<Model>(url.toString(), { params: { slug } });
-=======
     let url = new URL(`${project_slug}/models/${slug}/`, this.base_url);
     return this.http.get<Model>(url.toString());
->>>>>>> 4568e95f
   }
 
   createNewModel(project_slug: string, model: NewModel): Observable<Model> {
@@ -78,14 +69,7 @@
     version_id: number,
     type_id: number
   ): Observable<Model> {
-<<<<<<< HEAD
-    let url = new URL(
-      `${project_slug}/set-tool-details/${model_slug}/`,
-      this.base_url
-    );
-=======
     let url = new URL(`${project_slug}/models/${model_slug}/`, this.base_url);
->>>>>>> 4568e95f
     return this.http.patch<Model>(url.toString(), { version_id, type_id });
   }
 
