--- conflicted
+++ resolved
@@ -76,16 +76,10 @@
     username: sampleUser
     password: samplePassword
 
-<<<<<<< HEAD
-    host: localhost
-    port: 2036
-    licenseKey: tbd
-=======
     host: "{{ .Values.t4cServer.host }}"
     port: "{{ .Values.t4cServer.port }}"
     cdoPort: "{{ .Values.t4cServer.cdoPort }}"
     licence: "{{ .Values.t4cServer.licenseKey }}"
->>>>>>> 51c0ae5a
 
 backups:
   enabled: ["importer"]
