--- conflicted
+++ resolved
@@ -144,13 +144,6 @@
         secret: tbd
 
       redirectURI: tbd
-<<<<<<< HEAD
-    
-=======
-
-      connectConfigurationEndpoint: tbd
-
->>>>>>> 98e110c4
   garbageCleaner:
     cron: "*/10 * * * *"
 
