--- conflicted
+++ resolved
@@ -144,13 +144,6 @@
         secret: tbd
 
       redirectURI: tbd
-<<<<<<< HEAD
-    
-=======
-
-      connectConfigurationEndpoint: tbd
-
->>>>>>> 94a6fe7a
   garbageCleaner:
     cron: "*/10 * * * *"
 
