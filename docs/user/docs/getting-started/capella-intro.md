--- conflicted
+++ resolved
@@ -18,14 +18,10 @@
 
 [More videos from that course here (playlist)](https://www.youtube.com/playlist?list=PLIDNRe3eBT1XZdBulbS2yTdPk_ipSHIad)
 
-<<<<<<< HEAD
-You may find more Capella - related videos on the official channel: [EclipseCapella](https://www.youtube.com/c/EclipseCapella/videos)
+You may find more Capella - related videos on the official channel:
+[EclipseCapella](https://www.youtube.com/c/EclipseCapella/videos)
 
 Also you can try out this [Capella Tutorial](https://esd.sutd.edu.sg/40014-capella-tutorial/index.html)
-=======
-You may find more Capella - related videos on the official channel:
-[EclipseCapella](https://www.youtube.com/c/EclipseCapella/videos)
->>>>>>> 9848a04c
 
 ## More advanced topics
 
@@ -42,10 +38,6 @@
 [py-capellambse](https://github.com/DSD-DBS/py-capellambse). It contains a few
 [practical examples](https://github.com/DSD-DBS/py-capellambse/tree/master/examples).
 
-<<<<<<< HEAD
-Eventually you may automate production of model-derived documents and other things via CI/CD pipelines that work on your model git repositories. Get in touch with your Systems Engineering Toolchain team to learn more.
-=======
 Eventually you may automate production of model-derived documents and other
 things via CI/CD pipelines that work on your model git repositories. Get in
-touch with your Systems Engineering Toolchain team to learn more.
->>>>>>> 9848a04c
+touch with your Systems Engineering Toolchain team to learn more.