# SPDX-FileCopyrightText: Copyright DB Netz AG and the capella-collab-manager contributors
# SPDX-License-Identifier: Apache-2.0

ARG BASE_IMAGE=buildpack-deps:bullseye
FROM $BASE_IMAGE

RUN apt-get update && \
    apt-get upgrade --yes && \
    apt-get install --yes \
    ca-certificates \
    python3 \
    python3-pip \
    unzip \
    libpq-dev \
    docker.io \
    kubernetes-client && rm -rf /var/lib/apt/lists/*

EXPOSE 8000
COPY . /tmp/backend
COPY .git_archival.txt /tmp/.git_archival.txt
COPY startup.sh /opt/.startup.sh

WORKDIR /tmp/backend
RUN pip install .

<<<<<<< HEAD
CMD ["uvicorn", "capellacollab.__main__:app", "--host", "0.0.0.0"]
=======
RUN chmod +x /opt/.startup.sh
CMD ["/opt/.startup.sh"]
>>>>>>> 51c0ae5a
<|MERGE_RESOLUTION|>--- conflicted
+++ resolved
@@ -23,9 +23,5 @@
 WORKDIR /tmp/backend
 RUN pip install .
 
-<<<<<<< HEAD
-CMD ["uvicorn", "capellacollab.__main__:app", "--host", "0.0.0.0"]
-=======
 RUN chmod +x /opt/.startup.sh
-CMD ["/opt/.startup.sh"]
->>>>>>> 51c0ae5a
+CMD ["/opt/.startup.sh"]