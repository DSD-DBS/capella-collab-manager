--- conflicted
+++ resolved
@@ -1,23 +1,12 @@
 # SPDX-FileCopyrightText: Copyright DB Netz AG and the capella-collab-manager contributors
 # SPDX-License-Identifier: Apache-2.0
 
-<<<<<<< HEAD
-# 1st party:
-from capellacollab.config import config
-
-# 3rd party:
-=======
-
->>>>>>> 4568e95f
 from sqlalchemy import create_engine
 from sqlalchemy.ext.declarative import declarative_base
 from sqlalchemy.orm import sessionmaker
 
-<<<<<<< HEAD
-=======
 from capellacollab.config import config
 
->>>>>>> 4568e95f
 engine = create_engine(config["database"]["url"])
 SessionLocal = sessionmaker(autocommit=False, autoflush=False, bind=engine)
 
