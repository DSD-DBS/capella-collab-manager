--- conflicted
+++ resolved
@@ -1,18 +1,11 @@
 # SPDX-FileCopyrightText: Copyright DB Netz AG and the capella-collab-manager contributors
 # SPDX-License-Identifier: Apache-2.0
 
-<<<<<<< HEAD
-# 1st party:
-=======
 
 import sqlalchemy.orm.session
 from fastapi import Depends, HTTPException
 
->>>>>>> 4568e95f
 import capellacollab.projects.users.crud as repository_users
-
-# 3rd party:
-import sqlalchemy.orm.session
 from capellacollab.core.authentication.helper import get_username
 from capellacollab.core.authentication.jwt_bearer import JWTBearer
 from capellacollab.core.database import get_db
@@ -25,7 +18,6 @@
 )
 from capellacollab.sessions.database import get_session_by_id
 from capellacollab.settings.modelsources.git import crud
-from fastapi import Depends, HTTPException
 
 
 def verify_admin(token=Depends(JWTBearer()), db=Depends(get_db)):
@@ -70,14 +62,10 @@
     return any(
         (
             "user" in allowed_roles
-<<<<<<< HEAD
-            and any(project.projects_name == repository for project in user.projects),
-=======
             and any(
                 project.projects_name == repository
                 for project in user.projects
             ),
->>>>>>> 4568e95f
             "manager" in allowed_roles
             and any(
                 project.projects_name == repository
@@ -135,14 +123,15 @@
         raise HTTPException(
             status_code=409,
             detail={
-<<<<<<< HEAD
                 "err": "user_already_in_repo",
                 "reason": "The user already exists for this repository.",
             },
         )
 
 
-def check_repository_exists(repository: str, db: sqlalchemy.orm.session.Session):
+def check_repository_exists(
+    repository: str, db: sqlalchemy.orm.session.Session
+):
     user = get_project(db, repository)
     if not user:
         raise HTTPException(
@@ -175,8 +164,6 @@
             detail={
                 "err": "not_staged_and_deleted",
                 "reason": "A single administrator can not stage and delete a repository at the same time.",
-=======
-                "reason": "The user already exists in this repository.",
             },
         )
 
@@ -192,7 +179,6 @@
             status_code=403,
             detail={
                 "reason": "You are not allowed to upload or get files in this session."
->>>>>>> 4568e95f
             },
         )
 
