# SPDX-FileCopyrightText: Copyright DB Netz AG and the capella-collab-manager contributors
# SPDX-License-Identifier: Apache-2.0


from __future__ import annotations

import typing as t

from fastapi import HTTPException
from slugify import slugify
from sqlalchemy import select
from sqlalchemy.orm import Session

<<<<<<< HEAD
# 1st party:
from capellacollab.projects.models import DatabaseProject
from capellacollab.sql_models.users import DatabaseUser
=======
from capellacollab.projects.models import DatabaseProject
>>>>>>> 4568e95f


def get_project(db: Session, name: str) -> DatabaseProject:
    return (
        db.query(DatabaseProject).filter(DatabaseProject.name == name).first()
    )


def get_all_projects(db: Session) -> t.List[DatabaseProject]:
    return db.query(DatabaseProject).all()


def update_description(
    db: Session, name: str, description: str
) -> DatabaseProject:
    project = get_project(db, name)
    project.description = description
    db.commit()
    return project


<<<<<<< HEAD
def create_project(db: Session, name: str, description: str = None) -> DatabaseProject:
    slug = slugify(name)
    repo = DatabaseProject(name=name, slug=slug, description=description, users=[])
=======
def create_project(
    db: Session, name: str, description: str | None = None
) -> DatabaseProject:
    repo = DatabaseProject(
        name=name, slug=slugify(name), description=description, users=[]
    )
>>>>>>> 4568e95f
    db.add(repo)
    db.commit()
    db.refresh(repo)
    return repo


def delete_project(db: Session, name: str) -> None:
    db.query(DatabaseProject).filter(DatabaseProject.name == name).delete()
    db.commit()


def get_project_by_slug(db: Session, slug: str) -> DatabaseProject:
<<<<<<< HEAD
    project = db.query(DatabaseProject).filter(DatabaseProject.slug == slug).first()
    if not project:
        raise HTTPException(404, "Project not found.")
    return project


def stage_project_for_deletion(
    db: Session, project: DatabaseProject, username: str
) -> DatabaseProject:
    user = db.execute(select(DatabaseUser).filter_by(name=username)).scalar_one()
    project.staged_by = user
    db.commit()
    db.refresh(project)
    print(project.staged_by)
=======
    project = (
        db.query(DatabaseProject).filter(DatabaseProject.slug == slug).first()
    )
>>>>>>> 4568e95f
    return project<|MERGE_RESOLUTION|>--- conflicted
+++ resolved
@@ -11,13 +11,8 @@
 from sqlalchemy import select
 from sqlalchemy.orm import Session
 
-<<<<<<< HEAD
-# 1st party:
 from capellacollab.projects.models import DatabaseProject
 from capellacollab.sql_models.users import DatabaseUser
-=======
-from capellacollab.projects.models import DatabaseProject
->>>>>>> 4568e95f
 
 
 def get_project(db: Session, name: str) -> DatabaseProject:
@@ -39,18 +34,12 @@
     return project
 
 
-<<<<<<< HEAD
-def create_project(db: Session, name: str, description: str = None) -> DatabaseProject:
-    slug = slugify(name)
-    repo = DatabaseProject(name=name, slug=slug, description=description, users=[])
-=======
 def create_project(
     db: Session, name: str, description: str | None = None
 ) -> DatabaseProject:
     repo = DatabaseProject(
         name=name, slug=slugify(name), description=description, users=[]
     )
->>>>>>> 4568e95f
     db.add(repo)
     db.commit()
     db.refresh(repo)
@@ -63,24 +52,20 @@
 
 
 def get_project_by_slug(db: Session, slug: str) -> DatabaseProject:
-<<<<<<< HEAD
-    project = db.query(DatabaseProject).filter(DatabaseProject.slug == slug).first()
-    if not project:
-        raise HTTPException(404, "Project not found.")
+    project = (
+        db.query(DatabaseProject).filter(DatabaseProject.slug == slug).first()
+    )
     return project
 
 
 def stage_project_for_deletion(
     db: Session, project: DatabaseProject, username: str
 ) -> DatabaseProject:
-    user = db.execute(select(DatabaseUser).filter_by(name=username)).scalar_one()
+    user = db.execute(
+        select(DatabaseUser).filter_by(name=username)
+    ).scalar_one()
     project.staged_by = user
     db.commit()
     db.refresh(project)
     print(project.staged_by)
-=======
-    project = (
-        db.query(DatabaseProject).filter(DatabaseProject.slug == slug).first()
-    )
->>>>>>> 4568e95f
     return project