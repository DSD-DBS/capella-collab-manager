--- conflicted
+++ resolved
@@ -1,28 +1,6 @@
 # SPDX-FileCopyrightText: Copyright DB Netz AG and the capella-collab-manager contributors
 # SPDX-License-Identifier: Apache-2.0
 
-<<<<<<< HEAD
-# Standard library:
-import typing as t
-
-# 1st party:
-import capellacollab.projects.crud as projects_crud
-from capellacollab.projects.capellamodels.models import (
-    DB_Model,
-    EmptyModel,
-    NewModel,
-    ToolDetails,
-)
-from capellacollab.projects.models import DatabaseProject
-from capellacollab.tools.models import Tool, Type, Version
-from fastapi import HTTPException
-
-# 3rd party:
-from sqlalchemy.orm import Session
-
-
-def get_all_models(db: Session, project_slug: str) -> t.List[DB_Model]:
-=======
 
 import typing as t
 
@@ -41,116 +19,18 @@
 def get_all_models_in_project(
     db: Session, project_slug: str
 ) -> t.List[DatabaseCapellaModel]:
->>>>>>> 4568e95f
     project = (
         db.query(DatabaseProject)
         .filter(DatabaseProject.slug == project_slug)
         .first()
     )
-    if not project:
-        raise HTTPException(404, detail="Project not found.")
-    return db.query(DB_Model).filter(DB_Model.project_id == project.id).all()
-
-
-def get_all_models_from_project(db: Session, project_name: str) -> t.List[DB_Model]:
     return (
-<<<<<<< HEAD
-        db.query(DB_Model).filter((DB_Model.project.name or "") == project_name).all()
+        db.query(DatabaseCapellaModel)
+        .filter(DatabaseCapellaModel.project_id == project.id)
+        .all()
     )
 
 
-def get_model_by_id(db: Session, id_: int) -> DB_Model:
-    return db.query(DB_Model).filter(DB_Model.id == id_).first()
-
-
-def get_model_by_slug(db: Session, project_slug: str, slug: str) -> DB_Model:
-    project = projects_crud.get_project_by_slug(db, project_slug)
-    model = (
-        db.query(DB_Model)
-        .filter(
-            DB_Model.project_id == project.id,
-            DB_Model.slug == slug,
-        )
-        .first()
-=======
-        db.query(DatabaseCapellaModel)
-        .filter(DatabaseCapellaModel.project_id == project.id)
-        .all()
->>>>>>> 4568e95f
-    )
-    if not model:
-        raise HTTPException(404, "Model not found.")
-    return model
-
-
-<<<<<<< HEAD
-def create_new_model(db: Session, project_slug: str, new_model: NewModel) -> DB_Model:
-    project = (
-        db.query(DatabaseProject).filter(DatabaseProject.slug == project_slug).first()
-    )
-    tool = db.query(Tool).filter(Tool.id == new_model.tool_id).first()
-    if not tool:
-        raise HTTPException(404, "Tool not found.")
-    model = DB_Model.from_new_model(new_model, project)
-    db.add(model)
-    db.commit()
-    return model
-
-
-def create_empty_model(
-    db: Session, project_slug: str, new_model: EmptyModel
-) -> DB_Model:
-    project = (
-        db.query(DatabaseProject).filter(DatabaseProject.slug == project_slug).first()
-    )
-    tool = db.query(Tool).filter(Tool.id == new_model.tool_id).first()
-    version = db.query(Version).filter(Version.id == new_model.version_id).first()
-    model_type = db.query(Type).filter(Type.id == new_model.type_id).first()
-    if not tool:
-        raise HTTPException(404, "Tool not found.")
-    if not version or version.tool_id != tool.id:
-        raise HTTPException(404, f"Version not found for tool {tool.name}.")
-    if not model_type or model_type.tool_id != tool.id:
-        raise HTTPException(404, f"Type not found for tool {tool.name}.")
-    model = DB_Model.from_empty_model(new_model, project)
-    db.add(model)
-    db.commit()
-    return model
-
-
-def set_tool_details_for_model(db: Session, model: DB_Model, tool_details: ToolDetails):
-    version = db.query(Version).filter(Version.id == tool_details.version_id).first()
-    model_type = db.query(Type).filter(Type.id == tool_details.type_id).first()
-    if not version:
-        raise HTTPException(404, "Version not found.")
-    if not model_type:
-        raise HTTPException(404, "Model_type not found.")
-    model.version_id = version.id
-    model.type_id = model_type.id
-    db.add(model)
-    db.commit()
-    return model
-
-
-def delete_model_from_project(db: Session, projects_name: str, model_name: str) -> None:
-    db.query(DB_Model).filter(DB_Model.name == model_name).filter(
-        DB_Model.projects_name == projects_name
-    ).delete()
-    db.commit()
-
-
-def stage_project_of_model(
-    db: Session, project_name: str, model_name: str, username: str
-) -> DB_Model:
-    model = (
-        db.query(DB_Model)
-        .filter(DB_Model.name == model_name)
-        .filter(DB_Model.projects_name == project_name)
-    ).first()
-    model.projects.staged_by = username
-    db.commit()
-    db.refresh(model)
-=======
 def get_model_by_id(db: Session, id_: int) -> DatabaseCapellaModel:
     return (
         db.query(DatabaseCapellaModel)
@@ -200,5 +80,27 @@
     model.type = model_type
     db.add(model)
     db.commit()
->>>>>>> 4568e95f
+    return model
+
+
+def delete_model_from_project(
+    db: Session, projects_name: str, model_name: str
+) -> None:
+    db.query(DatabaseCapellaModel).filter(
+        DatabaseCapellaModel.name == model_name
+    ).filter(DatabaseCapellaModel.projects_name == projects_name).delete()
+    db.commit()
+
+
+def stage_project_of_model(
+    db: Session, project_name: str, model_name: str, username: str
+) -> DatabaseCapellaModel:
+    model = (
+        db.query(DatabaseCapellaModel)
+        .filter(DatabaseCapellaModel.name == model_name)
+        .filter(DatabaseCapellaModel.projects_name == project_name)
+    ).first()
+    model.projects.staged_by = username
+    db.commit()
+    db.refresh(model)
     return model