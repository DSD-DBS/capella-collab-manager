--- conflicted
+++ resolved
@@ -1,12 +1,6 @@
 # SPDX-FileCopyrightText: Copyright DB Netz AG and the capella-collab-manager contributors
 # SPDX-License-Identifier: Apache-2.0
 
-<<<<<<< HEAD
-# Standard library:
-import typing as t
-
-# 1st party:
-=======
 
 import typing as t
 
@@ -14,51 +8,18 @@
 from sqlalchemy.exc import IntegrityError, NoResultFound
 from sqlalchemy.orm import Session
 
->>>>>>> 4568e95f
 from capellacollab.core.authentication.database import verify_project_role
 from capellacollab.core.authentication.jwt_bearer import JWTBearer
 from capellacollab.core.database import get_db
 from capellacollab.projects import crud as projects_crud
-<<<<<<< HEAD
+from capellacollab.tools import crud as tools_crud
 
-# 3rd party:
-from fastapi import APIRouter, Depends, HTTPException
-from requests import Session
-=======
-from capellacollab.tools import crud as tools_crud
->>>>>>> 4568e95f
-
-# local:
 from . import crud
-<<<<<<< HEAD
-from .models import EmptyModel, NewModel, ResponseModel, ToolDetails
-=======
 from .models import CapellaModel, ResponseModel, ToolDetails
->>>>>>> 4568e95f
 
 router = APIRouter()
 
 
-<<<<<<< HEAD
-@router.get("/{project_slug}/", response_model=t.List[ResponseModel])
-def get_id(project_slug: str, db: Session = Depends(get_db)) -> t.List[ResponseModel]:
-
-    project = projects_crud.get_project_by_slug(db, project_slug)
-    if not project:
-        raise HTTPException(404, "Project not found.")
-
-    return [
-        ResponseModel.from_model(model)
-        for model in crud.get_all_models(db, project.slug)
-    ]
-
-
-@router.get("/{project_slug}/details/", response_model=ResponseModel)
-def get_slug(
-    project_slug: str,
-    slug: str,
-    db: Session = Depends(get_db),
-=======
 @router.get("/", response_model=t.List[ResponseModel])
 def list_in_project(
     project_slug: str,
@@ -88,45 +49,10 @@
     slug: str,
     db: Session = Depends(get_db),
     token=Depends(JWTBearer()),
->>>>>>> 4568e95f
 ) -> ResponseModel:
 
     project = projects_crud.get_project_by_slug(db, project_slug)
     if not project:
-<<<<<<< HEAD
-        raise HTTPException(404, "Project not found.")
-    response_model = ResponseModel.from_model(
-        crud.get_model_by_slug(db, project_slug, slug)
-    )
-    return response_model
-
-
-@router.post("/{project_slug}/create-empty/", response_model=ResponseModel)
-def create_empty(
-    project_slug: str,
-    new_model: EmptyModel,
-    db: Session = Depends(get_db),
-    token: JWTBearer = Depends(JWTBearer()),
-) -> ResponseModel:
-
-    project = projects_crud.get_project_by_slug(db, project_slug)
-    verify_project_role(
-        repository=project.name,
-        token=token,
-        db=db,
-        allowed_roles=["manager", "administrator"],
-    )
-
-    return ResponseModel.from_model(
-        crud.create_empty_model(db, project_slug, new_model)
-    )
-
-
-@router.post("/{project_slug}/create-new/", response_model=ResponseModel)
-def create_new(
-    project_slug: str,
-    new_model: NewModel,
-=======
         raise HTTPException(
             404,
             {
@@ -153,14 +79,11 @@
 def create_new(
     project_slug: str,
     new_model: CapellaModel,
->>>>>>> 4568e95f
     db: Session = Depends(get_db),
     token: JWTBearer = Depends(JWTBearer()),
 ) -> ResponseModel:
 
     project = projects_crud.get_project_by_slug(db, project_slug)
-<<<<<<< HEAD
-=======
     if not project:
         raise HTTPException(
             404,
@@ -169,21 +92,12 @@
                 "technical": f"No project with {project_slug} found.",
             },
         )
->>>>>>> 4568e95f
     verify_project_role(
         repository=project.name,
         token=token,
         db=db,
         allowed_roles=["manager", "administrator"],
     )
-<<<<<<< HEAD
-
-    return ResponseModel.from_model(crud.create_new_model(db, project_slug, new_model))
-
-
-@router.patch(
-    "/{project_slug}/set-tool-details/{model_slug}/", response_model=ResponseModel
-=======
     try:
         tool = tools_crud.get_tool_by_id(new_model.tool_id, db)
     except IntegrityError as e:
@@ -207,7 +121,6 @@
 @router.patch(
     "/{model_slug}",
     response_model=ResponseModel,
->>>>>>> 4568e95f
 )
 def set_tool_details(
     project_slug: str,
@@ -219,13 +132,6 @@
 
     project = projects_crud.get_project_by_slug(db, project_slug)
     if not project:
-<<<<<<< HEAD
-        raise HTTPException(404, "Project Not found.")
-    verify_project_role(project.name, token, db, ["manager", "administrator"])
-    model = crud.get_model_by_slug(db, project.slug, model_slug)
-    if not model:
-        raise HTTPException(404, "Model not found.")
-=======
         raise HTTPException(
             404,
             {
@@ -273,17 +179,12 @@
                 "reason": f"The tool having the type “{model_type.name}” (“{model_type.tool.name}”) does not match the tool of the model “{model.name}” (“{model.tool.name}”)."
             },
         )
->>>>>>> 4568e95f
 
     return ResponseModel.from_model(
         crud.set_tool_details_for_model(
             db,
             model,
-<<<<<<< HEAD
-            tool_details,
-=======
             version,
             model_type,
->>>>>>> 4568e95f
         )
     )