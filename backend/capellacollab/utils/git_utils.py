--- conflicted
+++ resolved
@@ -3,17 +3,10 @@
 
 
 import typing as t
-
-# Standard library:
 from urllib.parse import quote, urlsplit
 
 import git
 from fastapi import APIRouter, Depends, HTTPException
-<<<<<<< HEAD
-from fastapi.exceptions import RequestValidationError
-from git import Git
-=======
->>>>>>> 4568e95f
 from pydantic import BaseModel
 
 from capellacollab.core.authentication.jwt_bearer import JWTBearer
@@ -60,7 +53,6 @@
         origin = empty_repo.create_remote("origin", git_url)
         origin.fetch()
     except git.exc.GitCommandError as exc:
-        print(exc.status)
         empty_repo.delete_remote("origin")
         raise HTTPException(
             status_code=422,
