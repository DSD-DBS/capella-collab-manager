--- conflicted
+++ resolved
@@ -1,60 +1,52 @@
-# Copyright DB Netz AG and the capella-collab-manager contributors
-# SPDX-License-Identifier: Apache-2.0
-
-# Standard library:
-import importlib
-import logging
-from importlib import metadata
-
-# 3rd party:
-from fastapi import APIRouter
-
-import capellacollab.config.routes as configuration
-import capellacollab.sessions.routes as sessions
-
-# local:
-from . import notices, users
-
-# 1st party:
-import capellacollab.config.routes as configuration
-from capellacollab.config import config
-from capellacollab.projects import routes as projects
-<<<<<<< HEAD
-from capellacollab.settings.modelsources.git import routes as git_settings
-
-# local:
-from . import notices, sessions, users
-=======
-from capellacollab.sources.git_settings import routes as git_settings
->>>>>>> ea7242c0
-
-log = logging.getLogger(__name__)
-
-
-router = APIRouter()
-router.include_router(sessions.router, prefix="/sessions", tags=["Sessions"])
-router.include_router(projects.router, prefix="/projects")
-router.include_router(users.router, prefix="/users", tags=["Users"])
-router.include_router(notices.router, prefix="/notices", tags=["Notices"])
-router.include_router(configuration.router, prefix="/configurations", tags=["Notices"])
-router.include_router(
-    git_settings.router, prefix="/settings/modelsources/git", tags=["GitSettings"]
-)
-
-# Load authentication routes
-try:
-    ep = next(
-        i
-        for i in metadata.entry_points()["capellacollab.authentication.providers"]
-        if i.name == config["authentication"]["provider"]
-    )
-except StopIteration:
-    raise ValueError(
-        f"Unknown authentication provider " + config["authentication"]["provider"]
-    ) from None
-
-router.include_router(
-    importlib.import_module(".routes", ep.module).router,
-    prefix="/authentication",
-    tags=[ep.name],
-)
+# Copyright DB Netz AG and the capella-collab-manager contributors
+# SPDX-License-Identifier: Apache-2.0
+
+# Standard library:
+import importlib
+import logging
+from importlib import metadata
+
+# 3rd party:
+from fastapi import APIRouter
+
+# 1st party:
+import capellacollab.config.routes as configuration
+import capellacollab.sessions.routes as sessions
+
+# local:
+# local:
+from . import notices, sessions, users
+from capellacollab.config import config
+from capellacollab.projects import routes as projects
+from capellacollab.settings.modelsources.git import routes as git_settings
+
+log = logging.getLogger(__name__)
+
+
+router = APIRouter()
+router.include_router(sessions.router, prefix="/sessions", tags=["Sessions"])
+router.include_router(projects.router, prefix="/projects")
+router.include_router(users.router, prefix="/users", tags=["Users"])
+router.include_router(notices.router, prefix="/notices", tags=["Notices"])
+router.include_router(configuration.router, prefix="/configurations", tags=["Notices"])
+router.include_router(
+    git_settings.router, prefix="/settings/modelsources/git", tags=["GitSettings"]
+)
+
+# Load authentication routes
+try:
+    ep = next(
+        i
+        for i in metadata.entry_points()["capellacollab.authentication.providers"]
+        if i.name == config["authentication"]["provider"]
+    )
+except StopIteration:
+    raise ValueError(
+        f"Unknown authentication provider " + config["authentication"]["provider"]
+    ) from None
+
+router.include_router(
+    importlib.import_module(".routes", ep.module).router,
+    prefix="/authentication",
+    tags=[ep.name],
+)