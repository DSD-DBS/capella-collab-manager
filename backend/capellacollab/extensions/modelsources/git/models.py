--- conflicted
+++ resolved
@@ -86,11 +86,7 @@
     revision = Column(String)
     primary = Column(Boolean)
     model_id = Column(Integer, ForeignKey("models.id"))
-<<<<<<< HEAD
-    model = relationship("DB_Model", back_populates="git_model")
-=======
     model = relationship("DatabaseCapellaModel", back_populates="git_model")
->>>>>>> 4568e95f
     username = Column(String)
     password = Column(String)
 
