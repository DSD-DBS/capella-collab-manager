--- conflicted
+++ resolved
@@ -1,15 +1,9 @@
 # Copyright DB Netz AG and the capella-collab-manager contributors
 # SPDX-License-Identifier: Apache-2.0
 
-<<<<<<< HEAD
 docker: 
   images: 
     workspaces: 
-=======
-docker:
-  images:
-    workspaces:
->>>>>>> 98e110c4
       persistent: k3d-myregistry.localhost:12345/t4c/client/remote
       readonly: k3d-myregistry.localhost:12345/capella/readonly
 
@@ -68,15 +62,9 @@
     scopes:
       - openid
 
-<<<<<<< HEAD
     client: 
       id: default
       secret: 
-=======
-    client:
-      id: default
-      secret:
->>>>>>> 98e110c4
 
     redirectURI: http://localhost:4200/oauth2/callback
 
@@ -90,17 +78,10 @@
 
     audience: tbd
     redirectURI: http://localhost:4200/oauth2/callback
-<<<<<<< HEAD
-    
+   
 modelsources: 
   t4c: 
-=======
 
-    connectConfigurationEndpoint: https://login.microsoftonline.com/organizations/v2.0/.well-known/openid-configuration
-
-modelsources:
-  t4c:
->>>>>>> 98e110c4
     usageAPI: http://localhost:8080/mock
     restAPI: http://localhost:8080/mock/api/v1.0
 
@@ -137,7 +118,7 @@
 logging:
   level: DEBUG
 
-requests:
+requests: 
   timeout: 2
 
 prometheus:
