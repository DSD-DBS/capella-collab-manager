--- conflicted
+++ resolved
@@ -1,13 +1,11 @@
-<<<<<<< HEAD
+# Copyright DB Netz AG and the capella-collab-manager contributors
+# SPDX-License-Identifier: Apache-2.0
+
 import logging
 import random
 import string
 import time
 from importlib import metadata
-=======
-# Copyright DB Netz AG and the capella-collab-manager contributors
-# SPDX-License-Identifier: Apache-2.0
->>>>>>> acc2ed92
 
 import uvicorn
 from fastapi import FastAPI
