<<<<<<< HEAD
from __future__ import annotations

=======
# Copyright DB Netz AG and the capella-collab-manager contributors
# SPDX-License-Identifier: Apache-2.0

import configparser
>>>>>>> acc2ed92
import logging
import os
import pathlib
import typing as t

import appdirs
import yaml

log = logging.getLogger(__name__)


class ConfigDict(dict):
    path: list[str | int]

    def __init__(self, value: dict, path: list = []) -> None:
        super().__init__(value)
        self.path = path

    def __getitem__(self, __k: str) -> "ConfigDict" | "ConfigList" | float | int | str:
        # Read environment variable
        env_key = "_".join([i.upper() for i in self.path + [__k]])
        env_value = os.environ.get(env_key, "")

        # Read dict
        yaml_key = ".".join([i for i in self.path + [__k]])
        yaml_value = super().get(__k)
        value = yaml_value

        # TODO: Implement default values / fallback

        if yaml_value and env_value:
            log.warning(
                "Clashing environment variables. Found environment variable %s and yaml variable %s",
                env_key,
                yaml_key,
            )
            log.warning("Will use the yaml value, because it has a higher priority.")

        value = yaml_value or env_value

        if not value:
            return ConfigDict({}, self.path + [__k])
        if isinstance(value, (str, int, float)):
            return value
        elif isinstance(value, dict):
            return ConfigDict(value, self.path + [__k])
        elif isinstance(value, list):
            return ConfigList(value, self.path + [__k])

        raise TypeError(f"Unspported type of value {type(value)}")

    def _immutable(self, *args, **kws):
        raise TypeError("ConfigDict is immutable")

    def _unsupported(self, *args, **kws):
        raise NotImplementedError("This function is not supported")

    __setitem__ = _immutable
    __delitem__ = _immutable
    pop = _immutable
    popitem = _immutable
    update = _immutable
    clear = _immutable
    setdefault = _immutable

    __lt__ = _unsupported
    __le__ = _unsupported
    __ne__ = _unsupported
    __eq__ = _unsupported
    __gt__ = _unsupported
    __ge__ = _unsupported


class ConfigList(list):
    path: list[str | int]

    def __init__(self, value: dict, path: list = []) -> None:
        super().__init__(value)
        self.path = path

    def __getitem__(
        self, __i: t.SupportsIndex
    ) -> "ConfigDict" | "ConfigList" | float | int | str:
        # Read dict
        value = super().__getitem__(__i)

        if isinstance(value, (str, int, float)):
            return value
        elif isinstance(value, dict):
            return ConfigDict(value, self.path + [f"[{__i}]"])
        elif isinstance(value, list):
            return ConfigList(value, self.path + [f"[{__i}]"])
        raise TypeError(f"Unspported type of value {type(value)}")

    def _immutable(self, *args, **kws):
        raise TypeError("ConfigList is immutable")

    def _unsupported(self, *args, **kws):
        raise NotImplementedError("This function is not supported")

    __setitem__ = _immutable
    __delitem__ = _immutable
    clear = _immutable
    append = _immutable
    insert = _immutable
    extend = _immutable
    pop = _immutable
    remove = _immutable
    sort = _immutable

    __lt__ = _unsupported
    __le__ = _unsupported
    __ne__ = _unsupported
    __eq__ = _unsupported
    __gt__ = _unsupported
    __ge__ = _unsupported
    __add__ = _unsupported
    __mul__ = _unsupported
    __rmul__ = _unsupported
    __iadd__ = _unsupported
    __imul__ = _unsupported


config = ConfigDict({})

locations: list[pathlib.Path] = [
    pathlib.Path(__file__).parents[1] / "config" / "config.yaml",
    pathlib.Path(appdirs.user_config_dir("capellacollab", "db")) / "config.yaml",
    pathlib.Path("/etc/capellacollab/config.yaml"),
]

log.debug("Searching for configuration files...")
for l in locations:
    log.debug("Looking at location %s", str(l))
    if l.exists():
        config = ConfigDict(yaml.safe_load(l.open()))
        break
else:
    log.info("Found no configuration file. Only environment variables will be used.")<|MERGE_RESOLUTION|>--- conflicted
+++ resolved
@@ -1,12 +1,8 @@
-<<<<<<< HEAD
-from __future__ import annotations
-
-=======
 # Copyright DB Netz AG and the capella-collab-manager contributors
 # SPDX-License-Identifier: Apache-2.0
 
-import configparser
->>>>>>> acc2ed92
+from __future__ import annotations
+
 import logging
 import os
 import pathlib
