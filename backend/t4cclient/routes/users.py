<<<<<<< HEAD
import typing as t

from fastapi import APIRouter, Depends, HTTPException
from sqlalchemy.orm import Session
from t4cclient.core.authentication.database import is_admin, verify_admin
from t4cclient.core.authentication.helper import get_username
from t4cclient.core.authentication.jwt_bearer import JWTBearer
from t4cclient.core.database import get_db, repository_users, users
from t4cclient.routes.open_api_configuration import AUTHENTICATION_RESPONSES
from t4cclient.routes.sessions import inject_attrs_in_sessions
from t4cclient.schemas.repositories.users import (
    GetUserResponse,
    PatchUserRoleRequest,
    Role,
)
from t4cclient.schemas.sessions import AdvancedSessionResponse

router = APIRouter()


@router.get(
    "/", response_model=t.List[GetUserResponse], responses=AUTHENTICATION_RESPONSES
)
def get_users(token=Depends(JWTBearer()), db: Session = Depends(get_db)):
    verify_admin(token, db)
    return users.get_all_users(db)


@router.post("/", response_model=GetUserResponse, responses=AUTHENTICATION_RESPONSES)
def create_user(token=Depends(JWTBearer()), db: Session = Depends(get_db)):
    return users.create_user(db, get_username(token))


@router.get(
    "/{username}", response_model=GetUserResponse, responses=AUTHENTICATION_RESPONSES
)
def get_user(username: str, db: Session = Depends(get_db), token=Depends(JWTBearer())):
    if username != get_username(token) and not is_admin(token, db):
        raise HTTPException(
            status_code=403,
            detail="The username does not match with your username. You have to be administrator to see other users.",
        )
    return users.get_user(db=db, username=username)


@router.delete("/{username}", status_code=204, responses=AUTHENTICATION_RESPONSES)
def delete_user(
    username: str, db: Session = Depends(get_db), token=Depends(JWTBearer())
):
    verify_admin(token, db)
    repository_users.delete_all_repositories_for_user(db, username)
    users.delete_user(db=db, username=username)


@router.patch("/{username}/roles", responses=AUTHENTICATION_RESPONSES)
def update_role_of_user(
    username: str,
    body: PatchUserRoleRequest,
    db: Session = Depends(get_db),
    token=Depends(JWTBearer()),
):
    verify_admin(token, db)
    users.find_or_create_user(db, username)
    if body.role == Role.ADMIN:
        repository_users.delete_all_repositories_for_user(db, username)
    return users.update_role_of_user(db, username, body.role)


@router.get("/{username}/sessions", response_model=t.List[AdvancedSessionResponse])
def get_sessions_for_user(
    username: str, db: Session = Depends(get_db), token=Depends(JWTBearer())
):
    if username != get_username(token) and not is_admin(token, db):
        raise HTTPException(
            status_code=403,
            detail="You can only see your own sessions. If you are a manager, please use the /sessions endpoint.",
        )

    user = users.get_user(db, username)
    return inject_attrs_in_sessions(user.sessions)
=======
# Copyright DB Netz AG and the capella-collab-manager contributors
# SPDX-License-Identifier: Apache-2.0

import typing as t

from fastapi import APIRouter, Depends, HTTPException
from sqlalchemy.orm import Session
from t4cclient.config import USERNAME_CLAIM
from t4cclient.core.database import get_db, repository_users, users
from t4cclient.core.oauth.database import is_admin, verify_admin
from t4cclient.core.oauth.jwt_bearer import JWTBearer
from t4cclient.routes.open_api_configuration import AUTHENTICATION_RESPONSES
from t4cclient.routes.sessions import inject_attrs_in_sessions
from t4cclient.schemas.repositories.users import (
    GetUserResponse,
    PatchUserRoleRequest,
    Role,
)
from t4cclient.schemas.sessions import AdvancedSessionResponse

router = APIRouter()


@router.get(
    "/", response_model=t.List[GetUserResponse], responses=AUTHENTICATION_RESPONSES
)
def get_users(token=Depends(JWTBearer()), db: Session = Depends(get_db)):
    verify_admin(token, db)
    return users.get_all_users(db)


@router.post("/", response_model=GetUserResponse, responses=AUTHENTICATION_RESPONSES)
def create_user(token=Depends(JWTBearer()), db: Session = Depends(get_db)):
    return users.create_user(db, token[USERNAME_CLAIM])


@router.get(
    "/{username}", response_model=GetUserResponse, responses=AUTHENTICATION_RESPONSES
)
def get_user(username: str, db: Session = Depends(get_db), token=Depends(JWTBearer())):
    if username != token[USERNAME_CLAIM] and not is_admin(token, db):
        raise HTTPException(
            status_code=403,
            detail="The username does not match with your username. You have to be administrator to see other users.",
        )
    return users.get_user(db=db, username=username)


@router.delete("/{username}", status_code=204, responses=AUTHENTICATION_RESPONSES)
def delete_user(
    username: str, db: Session = Depends(get_db), token=Depends(JWTBearer())
):
    verify_admin(token, db)
    repository_users.delete_all_repositories_for_user(db, username)
    users.delete_user(db=db, username=username)


@router.patch("/{username}/roles", responses=AUTHENTICATION_RESPONSES)
def update_role_of_user(
    username: str,
    body: PatchUserRoleRequest,
    db: Session = Depends(get_db),
    token=Depends(JWTBearer()),
):
    verify_admin(token, db)
    users.find_or_create_user(db, username)
    if body.role == Role.ADMIN:
        repository_users.delete_all_repositories_for_user(db, username)
    return users.update_role_of_user(db, username, body.role)


@router.get("/{username}/sessions", response_model=t.List[AdvancedSessionResponse])
def get_sessions_for_user(
    username: str, db: Session = Depends(get_db), token=Depends(JWTBearer())
):
    if username != token[USERNAME_CLAIM] and not is_admin(token, db):
        raise HTTPException(
            status_code=403,
            detail="You can only see your own sessions. If you are a manager, please use the /sessions endpoint.",
        )

    user = users.get_user(db, username)
    return inject_attrs_in_sessions(user.sessions)
>>>>>>> 54196bb3
<|MERGE_RESOLUTION|>--- conflicted
+++ resolved
@@ -1,4 +1,6 @@
-<<<<<<< HEAD
+# Copyright DB Netz AG and the capella-collab-manager contributors
+# SPDX-License-Identifier: Apache-2.0
+
 import typing as t
 
 from fastapi import APIRouter, Depends, HTTPException
@@ -78,89 +80,4 @@
         )
 
     user = users.get_user(db, username)
-    return inject_attrs_in_sessions(user.sessions)
-=======
-# Copyright DB Netz AG and the capella-collab-manager contributors
-# SPDX-License-Identifier: Apache-2.0
-
-import typing as t
-
-from fastapi import APIRouter, Depends, HTTPException
-from sqlalchemy.orm import Session
-from t4cclient.config import USERNAME_CLAIM
-from t4cclient.core.database import get_db, repository_users, users
-from t4cclient.core.oauth.database import is_admin, verify_admin
-from t4cclient.core.oauth.jwt_bearer import JWTBearer
-from t4cclient.routes.open_api_configuration import AUTHENTICATION_RESPONSES
-from t4cclient.routes.sessions import inject_attrs_in_sessions
-from t4cclient.schemas.repositories.users import (
-    GetUserResponse,
-    PatchUserRoleRequest,
-    Role,
-)
-from t4cclient.schemas.sessions import AdvancedSessionResponse
-
-router = APIRouter()
-
-
-@router.get(
-    "/", response_model=t.List[GetUserResponse], responses=AUTHENTICATION_RESPONSES
-)
-def get_users(token=Depends(JWTBearer()), db: Session = Depends(get_db)):
-    verify_admin(token, db)
-    return users.get_all_users(db)
-
-
-@router.post("/", response_model=GetUserResponse, responses=AUTHENTICATION_RESPONSES)
-def create_user(token=Depends(JWTBearer()), db: Session = Depends(get_db)):
-    return users.create_user(db, token[USERNAME_CLAIM])
-
-
-@router.get(
-    "/{username}", response_model=GetUserResponse, responses=AUTHENTICATION_RESPONSES
-)
-def get_user(username: str, db: Session = Depends(get_db), token=Depends(JWTBearer())):
-    if username != token[USERNAME_CLAIM] and not is_admin(token, db):
-        raise HTTPException(
-            status_code=403,
-            detail="The username does not match with your username. You have to be administrator to see other users.",
-        )
-    return users.get_user(db=db, username=username)
-
-
-@router.delete("/{username}", status_code=204, responses=AUTHENTICATION_RESPONSES)
-def delete_user(
-    username: str, db: Session = Depends(get_db), token=Depends(JWTBearer())
-):
-    verify_admin(token, db)
-    repository_users.delete_all_repositories_for_user(db, username)
-    users.delete_user(db=db, username=username)
-
-
-@router.patch("/{username}/roles", responses=AUTHENTICATION_RESPONSES)
-def update_role_of_user(
-    username: str,
-    body: PatchUserRoleRequest,
-    db: Session = Depends(get_db),
-    token=Depends(JWTBearer()),
-):
-    verify_admin(token, db)
-    users.find_or_create_user(db, username)
-    if body.role == Role.ADMIN:
-        repository_users.delete_all_repositories_for_user(db, username)
-    return users.update_role_of_user(db, username, body.role)
-
-
-@router.get("/{username}/sessions", response_model=t.List[AdvancedSessionResponse])
-def get_sessions_for_user(
-    username: str, db: Session = Depends(get_db), token=Depends(JWTBearer())
-):
-    if username != token[USERNAME_CLAIM] and not is_admin(token, db):
-        raise HTTPException(
-            status_code=403,
-            detail="You can only see your own sessions. If you are a manager, please use the /sessions endpoint.",
-        )
-
-    user = users.get_user(db, username)
-    return inject_attrs_in_sessions(user.sessions)
->>>>>>> 54196bb3
+    return inject_attrs_in_sessions(user.sessions)