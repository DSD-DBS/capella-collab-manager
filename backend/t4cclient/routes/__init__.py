--- conflicted
+++ resolved
@@ -1,54 +1,40 @@
-<<<<<<< HEAD
-import importlib
-import logging
-from importlib import metadata
-
-from fastapi import APIRouter
-from t4cclient.config import config
-
-from ..core.authentication.provider.azure import routes
-from . import notices, repositories, sessions, sync, users
-
-log = logging.getLogger(__name__)
-
-
-router = APIRouter()
-router.include_router(sessions.router, prefix="/sessions", tags=["Sessions"])
-router.include_router(sync.router, prefix="/sync", tags=["T4C Server Synchronization"])
-router.include_router(repositories.router, prefix="/projects")
-router.include_router(users.router, prefix="/users", tags=["Users"])
-router.include_router(notices.router, prefix="/notices", tags=["Notices"])
-
-# Load authentication routes
-try:
-    ep = next(
-        i
-        for i in metadata.entry_points()["capellacollab.authentication.providers"]
-        if i.name == config["authentication"]["provider"]
-    )
-except StopIteration:
-    raise ValueError(
-        f"Unknown authentication provider " + config["authentication"]["provider"]
-    ) from None
-
-router.include_router(
-    importlib.import_module(".routes", ep.module).router,
-    prefix="/authentication",
-    tags=[ep.name],
-)
-=======
-# Copyright DB Netz AG and the capella-collab-manager contributors
-# SPDX-License-Identifier: Apache-2.0
-
-from fastapi import APIRouter
-
-from . import notices, oauth, repositories, sessions, sync, users
-
-router = APIRouter()
-router.include_router(sessions.router, prefix="/sessions", tags=["Sessions"])
-router.include_router(sync.router, prefix="/sync", tags=["T4C Server Synchronization"])
-router.include_router(repositories.router, prefix="/projects")
-router.include_router(users.router, prefix="/users", tags=["Users"])
-router.include_router(oauth.router, prefix="/auth/oauth", tags=["Authentication"])
-router.include_router(notices.router, prefix="/notices", tags=["Notices"])
->>>>>>> 54196bb3
+# Copyright DB Netz AG and the capella-collab-manager contributors
+# SPDX-License-Identifier: Apache-2.0
+
+import importlib
+import logging
+from importlib import metadata
+
+from fastapi import APIRouter
+from t4cclient.config import config
+
+from ..core.authentication.provider.azure import routes
+from . import notices, repositories, sessions, sync, users
+
+log = logging.getLogger(__name__)
+
+
+router = APIRouter()
+router.include_router(sessions.router, prefix="/sessions", tags=["Sessions"])
+router.include_router(sync.router, prefix="/sync", tags=["T4C Server Synchronization"])
+router.include_router(repositories.router, prefix="/projects")
+router.include_router(users.router, prefix="/users", tags=["Users"])
+router.include_router(notices.router, prefix="/notices", tags=["Notices"])
+
+# Load authentication routes
+try:
+    ep = next(
+        i
+        for i in metadata.entry_points()["capellacollab.authentication.providers"]
+        if i.name == config["authentication"]["provider"]
+    )
+except StopIteration:
+    raise ValueError(
+        f"Unknown authentication provider " + config["authentication"]["provider"]
+    ) from None
+
+router.include_router(
+    importlib.import_module(".routes", ep.module).router,
+    prefix="/authentication",
+    tags=[ep.name],
+)