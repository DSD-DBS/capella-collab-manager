--- conflicted
+++ resolved
@@ -1,73 +1,5 @@
-<<<<<<< HEAD
-[metadata]
-name = capellacollab-backend
-url = https://github.com/DSD-DBS/capella-collab-manager
-author = DB Netz AG
-long_description = file: README.md
-long_description_content_type = text/markdown
-keywords = arcadia, capella, mbse, model-based systems engineering
-license = Apache
-
-[options]
-packages = find:
-install_requires =
-    PyYAML
-    alembic
-    appdirs
-    cachetools
-    docker
-    fastapi
-    kubernetes
-    msal
-    psycopg2-binary
-    pydantic
-    python-dateutil
-    python-jose
-    requests_oauthlib
-    sqlalchemy
-    uvicorn[standard]
-    GitPython
-    python-slugify[unidecode]
-
-python_requires = >=3.8
-
-[options.extras_require]
-dev =
-    black
-    deepdiff
-    isort
-    mypy
-    pylint
-    pytest
-
-[options.entry_points]
-capellacollab.extensions.backups =
-    ease = capellacollab.extensions.backups.ease
-    jenkins = capellacollab.extensions.backups.jenkins
-capellacollab.extensions.modelsources =
-    git = capellacollab.extensions.modelsources.git
-    t4c = capellacollab.extensions.modelsources.t4c
-capellacollab.operators =
-    k8s = capellacollab.core.operators.k8s:KubernetesOperator
-    docker = capellacollab.core.operators.docker:DockerOperator
-capellacollab.authentication.providers =
-    oauth = capellacollab.core.authentication.provider.oauth
-    azure = capellacollab.core.authentication.provider.azure
-capellacollab.settings.modelsources =
-    git = capellacollab.settings.modelsources.git
-    t4c = capellacollab.settings.modelsources.t4c
-
-[versioneer]
-VCS = git
-style = pep440
-versionfile_source = capellacollab/_version.py
-versionfile_build = capellacollab/_version.py
-tag_prefix =
-parentdir_prefix = capellacollab-
-=======
 # SPDX-FileCopyrightText: Copyright DB Netz AG and the capella-collab-manager contributors
 # SPDX-License-Identifier: Apache-2.0
 
 # This file triggers pip's legacy mode to allow editable installs.
-# Related setuptools issue: <https://github.com/pypa/setuptools/issues/2816>
->>>>>>> 51c0ae5a
+# Related setuptools issue: <https://github.com/pypa/setuptools/issues/2816>