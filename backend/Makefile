DB_PORT = 5432
DB_PASSWORD = dev
DB_USER = dev
DB_NAME = dev
VENV = .venv

database:
	docker start capella-collab-postgres || \
	docker run -d \
		--name capella-collab-postgres \
		-p $(DB_PORT):5432 \
		-e POSTGRES_PASSWORD=$(DB_PASSWORD) \
		-e POSTGRES_USER=$(DB_USER) \
		-e POSTGRES_DB=$(DB_NAME) \
		postgres

app:
	export MSYS_NO_PATHCONV=1; \
	export OAUTHLIB_INSECURE_TRANSPORT=1; \
	if [ -d "$(VENV)/bin" ]; then \
		$(VENV)/bin/uvicorn t4cclient.__main__:app --reload; \
	else \
		$(VENV)/Scripts/uvicorn t4cclient.__main__:app --reload; \
	fi

<<<<<<< HEAD
install: 
=======
install:
>>>>>>> 8de120b1
	$(VENV)/bin/pip install -e ".[dev]"

dev: database app

cleanup:
	docker stop capella-collab-postgres
	docker rm capella-collab-postgres

dump:
	docker run -e PGPASSWORD=$(DB_PASSWORD) --entrypoint pg_dump --network host postgres:latest -h 'localhost' -p $(DB_PORT) -U '$(DB_USER)' $(DB_NAME) > $$(pwd)/../local/tmp.sql

psql:
	docker run -e PGPASSWORD=$(DB_PASSWORD) -it --network host --entrypoint="psql" postgres:latest -h 'localhost' -p $(DB_PORT) -U '$(DB_USER)' $(DB_NAME)

clear:
	echo "DROP DATABASE $(DB_NAME); CREATE DATABASE $(DB_NAME);" | docker run -e PGPASSWORD=$(DB_PASSWORD) -i --network host --entrypoint="psql" postgres:latest -h 'localhost' -p $(DB_PORT) -U '$(DB_USER)' postgres

load: clear
	cat $$(pwd)/../local/load.sql | docker run -i -e PGPASSWORD=$(DB_PASSWORD) --network host --entrypoint="psql" postgres:latest -h 'localhost' -p $(DB_PORT) -U '$(DB_USER)' $(DB_NAME)<|MERGE_RESOLUTION|>--- conflicted
+++ resolved
@@ -23,11 +23,7 @@
 		$(VENV)/Scripts/uvicorn t4cclient.__main__:app --reload; \
 	fi
 
-<<<<<<< HEAD
-install: 
-=======
 install:
->>>>>>> 8de120b1
 	$(VENV)/bin/pip install -e ".[dev]"
 
 dev: database app
