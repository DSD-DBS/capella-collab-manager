# Copyright DB Netz AG and the capella-collab-manager contributors
# SPDX-License-Identifier: Apache-2.0

CLUSTER_NAME = collab-cluster
LOCAL_REGISTRY_NAME = localhost
CLUSTER_REGISTRY_NAME = myregistry.localhost
REGISTRY_PORT = 12345
RELEASE = dev-t4c-manager
NAMESPACE = t4c-manager
SESSION_NAMESPACE = t4c-sessions
EASE_DEBUG_PORT = 3390

all: backend frontend

build: backend frontend capella

build-all: build ease

backend:
	docker build -t t4c/client/backend -t $(LOCAL_REGISTRY_NAME):$(REGISTRY_PORT)/capella/collab/backend backend
	docker push $(LOCAL_REGISTRY_NAME):$(REGISTRY_PORT)/capella/collab/backend

frontend:
	docker build --build-arg CONFIGURATION=local -t t4c/client/frontend -t $(LOCAL_REGISTRY_NAME):$(REGISTRY_PORT)/capella/collab/frontend frontend
	docker push $(LOCAL_REGISTRY_NAME):$(REGISTRY_PORT)/capella/collab/frontend

capella: capella-download
	docker build -t base capella-dockerimages/base
	docker build -t capella/base capella-dockerimages/capella

capella/remote: capella
	docker build -t capella/remote -t $(LOCAL_REGISTRY_NAME):$(REGISTRY_PORT)/t4c/client/remote capella-dockerimages/remote
	docker push $(LOCAL_REGISTRY_NAME):$(REGISTRY_PORT)/t4c/client/remote

capella-download:
	cd capella-dockerimages/capella/archives; \
	if [ -f "capella.tar.gz" ] || [ -f "capella.zip" ]; \
	then \
		echo "Found existing capella archive."; \
	else \
		curl -L --output capella.tar.gz 'https://ftp.acc.umu.se/mirror/eclipse.org/capella/core/products/releases/5.2.0-R20211130-125709/capella-5.2.0.202111301257-linux-gtk-x86_64.tar.gz'; \
	fi

t4c-client: capella
	docker build -t t4c/client/base capella-dockerimages/t4c
	docker build -t t4c/client/remote -t $(LOCAL_REGISTRY_NAME):$(REGISTRY_PORT)/t4c/client/remote --build-arg BASE_IMAGE=t4c/client/base capella-dockerimages/remote
	docker push $(LOCAL_REGISTRY_NAME):$(REGISTRY_PORT)/t4c/client/remote

readonly:
	docker build -t capella/ease --build-arg BASE_IMAGE=capella/base --build-arg BUILD_TYPE=online capella-dockerimages/ease
	docker build -t capella/ease/remote --build-arg BASE_IMAGE=capella/ease capella-dockerimages/remote
	docker build -t $(LOCAL_REGISTRY_NAME):$(REGISTRY_PORT)/capella/readonly --build-arg BASE_IMAGE=capella/ease/remote capella-dockerimages/readonly
	docker push $(LOCAL_REGISTRY_NAME):$(REGISTRY_PORT)/capella/readonly

ease:
	docker build -t $(LOCAL_REGISTRY_NAME):$(REGISTRY_PORT)/t4c/client/ease --build-arg BASE_IMAGE=t4c/client/base --build-arg BUILD_TYPE=online capella-dockerimages/ease
	docker push $(LOCAL_REGISTRY_NAME):$(REGISTRY_PORT)/t4c/client/ease

mock:
	docker build -t t4c/server/mock -t $(LOCAL_REGISTRY_NAME):$(REGISTRY_PORT)/t4c/server/mock mocks/t4c-server
	docker push $(LOCAL_REGISTRY_NAME):$(REGISTRY_PORT)/t4c/server/mock

	docker build -t t4c/licence/mock -t $(LOCAL_REGISTRY_NAME):$(REGISTRY_PORT)/t4c/licence/mock mocks/licence-server
	docker push $(LOCAL_REGISTRY_NAME):$(REGISTRY_PORT)/t4c/licence/mock

capella-dockerimages: capella t4c-client readonly ease

deploy: backend frontend capella/remote mock helm-deploy open rollout

# Deploy with full T4C support:
deploy-t4c: backend frontend capella t4c-client readonly ease mock helm-deploy open rollout

helm-deploy:
	k3d cluster list $(CLUSTER_NAME) 2>&- || $(MAKE) create-cluster
	kubectl create namespace t4c-sessions || true
	helm upgrade --install \
		--kube-context k3d-$(CLUSTER_NAME) \
		--create-namespace \
		--namespace $(NAMESPACE) \
		--values helm/values.yaml \
		$$(test -f secrets.yaml && echo "--values secrets.yaml") \
		--set docker.registry.internal=k3d-$(CLUSTER_REGISTRY_NAME):$(REGISTRY_PORT) \
		--set general.port=8080 \
		--set t4cServer.apis.usageStats="http://$(RELEASE)-licence-server-mock:80/mock" \
		--set t4cServer.apis.restAPI="http://$(RELEASE)-t4c-server-mock:80/mock/api/v1.0" \
		$(RELEASE) ./helm
	$(MAKE) .provision-guacamole wait

open:
	export URL=http://localhost:8080; \
	if [ "Windows_NT" = "$(OS)" ]; \
	then \
		start "$$URL"; \
	elif [ "$(shell uname -s)" = "Linux" ]; \
	then \
		xdg-open "$$URL"; \
	elif [ "$(shell uname -s)" = "Darwin" ]; \
	then \
		open "$$URL"; \
	fi

clear-backend-db:
	kubectl delete deployment -n t4c-manager $(RELEASE)-backend-postgres
	kubectl delete pvc -n t4c-manager $(RELEASE)-volume-backend-postgres
	$(MAKE) helm-deploy

rollout: backend frontend
	kubectl --context k3d-$(CLUSTER_NAME) rollout restart deployment -n $(NAMESPACE) $(RELEASE)-backend
	kubectl --context k3d-$(CLUSTER_NAME) rollout restart deployment -n $(NAMESPACE) $(RELEASE)-frontend

undeploy:
	helm uninstall --kube-context k3d-$(CLUSTER_NAME) --namespace $(NAMESPACE) $(RELEASE)
	kubectl --context k3d-$(CLUSTER_NAME) delete --all deployments -n $(SESSION_NAMESPACE)
	rm -f .provision-guacamole

create-cluster:
	type k3d || { echo "K3D is not installed, install k3d and run 'make create-cluster' again"; exit 1; }
	k3d registry list $(CLUSTER_REGISTRY_NAME) 2>&- || k3d registry create $(CLUSTER_REGISTRY_NAME) --port $(REGISTRY_PORT)
	k3d cluster list $(CLUSTER_NAME) 2>&- || k3d cluster create $(CLUSTER_NAME) \
		--registry-use k3d-$(CLUSTER_REGISTRY_NAME):$(REGISTRY_PORT) \
		--port "8080:80@loadbalancer"
	kubectl cluster-info

delete-cluster:
	k3d cluster list $(CLUSTER_NAME) 2>&- && k3d cluster delete $(CLUSTER_NAME)
	rm -f .provision-guacamole

wait: 
	@echo "-----------------------------------------------------------"
	@echo "--- Please wait until all services are in running state ---"
	@echo "-----------------------------------------------------------"
	@kubectl get -n $(NAMESPACE) --watch pods

.provision-guacamole:
	export MSYS_NO_PATHCONV=1; \
<<<<<<< HEAD
	echo "Waiting for guacamole container, before we can initialize the database..."
	kubectl wait --for=condition=Ready pods --timeout=5m -n $(NAMESPACE) -l id=$(RELEASE)-deployment-guacamole-guacamole
	kubectl exec --namespace $(NAMESPACE) $$(kubectl get pod --namespace $(NAMESPACE) -l id=$(RELEASE)-deployment-guacamole-guacamole --no-headers | cut -f1 -d' ') -- /opt/guacamole/bin/initdb.sh --postgres | \
	kubectl exec -ti --namespace $(NAMESPACE) $$(kubectl get pod --namespace $(NAMESPACE) -l id=$(RELEASE)-deployment-guacamole-postgres --no-headers | cut -f1 -d' ') -- psql -U guacamole guacamole && \
	echo "Guacamole database initialized sucessfully."; \
	touch .provision-guacamole

=======
	kubectl exec --context k3d-$(CLUSTER_NAME) --namespace $(NAMESPACE) $$(kubectl get pod --context k3d-$(CLUSTER_NAME) --namespace $(NAMESPACE) -l id=$(RELEASE)-deployment-guacamole-guacamole --no-headers | cut -f1 -d' ') -- /opt/guacamole/bin/initdb.sh --postgres | \
	kubectl exec -ti --context k3d-$(CLUSTER_NAME) --namespace $(NAMESPACE) $$(kubectl get pod --context k3d-$(CLUSTER_NAME) --namespace $(NAMESPACE) -l id=$(RELEASE)-deployment-guacamole-postgres --no-headers | cut -f1 -d' ') -- psql -U guacamole guacamole && \
	touch .provision-guacamole

.provision-backend:
	echo "insert into repository_user_association values ('$(MY_EMAIL)', 'default', 'WRITE', 'MANAGER');" | kubectl exec --context k3d-$(CLUSTER_NAME) --namespace $(NAMESPACE) $$(kubectl get pod --context k3d-$(CLUSTER_NAME) --namespace $(NAMESPACE) -l id=$(RELEASE)-deployment-backend-postgres --no-headers | cut -f1 -d' ') -- psql -U backend backend && \
	touch .provision-backend

>>>>>>> 78624ba1
# Execute with `make -j3 dev`
dev: dev-oauth-mock dev-frontend dev-backend

dev-frontend:
	$(MAKE) -C frontend dev

dev-backend:
	$(MAKE) -C backend dev

dev-oauth-mock:
	$(MAKE) -C mocks/oauth start

dev-cleanup:
	$(MAKE) -C backend cleanup

backend-logs:
	kubectl logs -f -n $(NAMESPACE) -l id=$(RELEASE)-deployment-backend

ns:
	kubectl config set-context k3d-$(CLUSTER_NAME) --namespace=$(NAMESPACE)

.PHONY: *<|MERGE_RESOLUTION|>--- conflicted
+++ resolved
@@ -125,7 +125,7 @@
 	k3d cluster list $(CLUSTER_NAME) 2>&- && k3d cluster delete $(CLUSTER_NAME)
 	rm -f .provision-guacamole
 
-wait: 
+wait:
 	@echo "-----------------------------------------------------------"
 	@echo "--- Please wait until all services are in running state ---"
 	@echo "-----------------------------------------------------------"
@@ -133,24 +133,13 @@
 
 .provision-guacamole:
 	export MSYS_NO_PATHCONV=1; \
-<<<<<<< HEAD
 	echo "Waiting for guacamole container, before we can initialize the database..."
-	kubectl wait --for=condition=Ready pods --timeout=5m -n $(NAMESPACE) -l id=$(RELEASE)-deployment-guacamole-guacamole
-	kubectl exec --namespace $(NAMESPACE) $$(kubectl get pod --namespace $(NAMESPACE) -l id=$(RELEASE)-deployment-guacamole-guacamole --no-headers | cut -f1 -d' ') -- /opt/guacamole/bin/initdb.sh --postgres | \
-	kubectl exec -ti --namespace $(NAMESPACE) $$(kubectl get pod --namespace $(NAMESPACE) -l id=$(RELEASE)-deployment-guacamole-postgres --no-headers | cut -f1 -d' ') -- psql -U guacamole guacamole && \
+	kubectl wait --for=condition=Ready pods --timeout=5m --context k3d-$(CLUSTER_NAME) -n $(NAMESPACE) -l id=$(RELEASE)-deployment-guacamole-guacamole
+	kubectl exec --context k3d-$(CLUSTER_NAME) --namespace $(NAMESPACE) $$(kubectl get pod --namespace $(NAMESPACE) -l id=$(RELEASE)-deployment-guacamole-guacamole --no-headers | cut -f1 -d' ') -- /opt/guacamole/bin/initdb.sh --postgres | \
+	kubectl exec -ti --context k3d-$(CLUSTER_NAME) --namespace $(NAMESPACE) $$(kubectl get pod --namespace $(NAMESPACE) -l id=$(RELEASE)-deployment-guacamole-postgres --no-headers | cut -f1 -d' ') -- psql -U guacamole guacamole && \
 	echo "Guacamole database initialized sucessfully."; \
 	touch .provision-guacamole
 
-=======
-	kubectl exec --context k3d-$(CLUSTER_NAME) --namespace $(NAMESPACE) $$(kubectl get pod --context k3d-$(CLUSTER_NAME) --namespace $(NAMESPACE) -l id=$(RELEASE)-deployment-guacamole-guacamole --no-headers | cut -f1 -d' ') -- /opt/guacamole/bin/initdb.sh --postgres | \
-	kubectl exec -ti --context k3d-$(CLUSTER_NAME) --namespace $(NAMESPACE) $$(kubectl get pod --context k3d-$(CLUSTER_NAME) --namespace $(NAMESPACE) -l id=$(RELEASE)-deployment-guacamole-postgres --no-headers | cut -f1 -d' ') -- psql -U guacamole guacamole && \
-	touch .provision-guacamole
-
-.provision-backend:
-	echo "insert into repository_user_association values ('$(MY_EMAIL)', 'default', 'WRITE', 'MANAGER');" | kubectl exec --context k3d-$(CLUSTER_NAME) --namespace $(NAMESPACE) $$(kubectl get pod --context k3d-$(CLUSTER_NAME) --namespace $(NAMESPACE) -l id=$(RELEASE)-deployment-backend-postgres --no-headers | cut -f1 -d' ') -- psql -U backend backend && \
-	touch .provision-backend
-
->>>>>>> 78624ba1
 # Execute with `make -j3 dev`
 dev: dev-oauth-mock dev-frontend dev-backend
 
