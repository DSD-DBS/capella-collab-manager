CLUSTER_NAME = mycluster
LOCAL_REGISTRY_NAME = localhost
CLUSTER_REGISTRY_NAME = myregistry.localhost
REGISTRY_PORT = 12345
RELEASE = dev-t4c-manager
NAMESPACE = t4c-manager
MY_NAME ?= me@example.com
EASE_DEBUG_PORT = 3390

all: backend frontend

build: backend frontend capella ease

backend:
	docker build -t t4c/client/backend -t $(LOCAL_REGISTRY_NAME):$(REGISTRY_PORT)/capella/collab/backend backend
	docker push $(LOCAL_REGISTRY_NAME):$(REGISTRY_PORT)/capella/collab/backend

frontend:
	docker build -t t4c/client/frontend -t $(LOCAL_REGISTRY_NAME):$(REGISTRY_PORT)/capella/collab/frontend frontend
	docker push $(LOCAL_REGISTRY_NAME):$(REGISTRY_PORT)/capella/collab/frontend

capella:
	docker build -t base capella-dockerimages/base
	docker build -t capella/base capella-dockerimages/capella
	docker build -t capella/remote -t $(LOCAL_REGISTRY_NAME):$(REGISTRY_PORT)/t4c/client/remote capella-dockerimages/remote
	docker push $(LOCAL_REGISTRY_NAME):$(REGISTRY_PORT)/t4c/client/remote

t4c-client: 
	docker build -t t4c/client/base capella-dockerimages/t4c

readonly: 
	docker build -t capella/ease --build-arg BASE_IMAGE=capella/base --build-arg BUILD_TYPE=online capella-dockerimages/ease
	docker build -t capella/ease/remote --build-arg BASE_IMAGE=capella/ease capella-dockerimages/remote
	docker build -t $(LOCAL_REGISTRY_NAME):$(REGISTRY_PORT)/capella/readonly --build-arg BASE_IMAGE=capella/ease/remote capella-dockerimages/readonly
	docker push $(LOCAL_REGISTRY_NAME):$(REGISTRY_PORT)/capella/readonly

ease: 
	docker build -t $(LOCAL_REGISTRY_NAME):$(REGISTRY_PORT)/t4c/client/ease --build-arg BASE_IMAGE=t4c/client/base --build-arg BUILD_TYPE=online capella-dockerimages/ease
	docker push $(LOCAL_REGISTRY_NAME):$(REGISTRY_PORT)/t4c/client/ease

mock: 
	docker build -t t4c/server/mock -t $(LOCAL_REGISTRY_NAME):$(REGISTRY_PORT)/t4c/server/mock mocks/t4c-server
	docker push $(LOCAL_REGISTRY_NAME):$(REGISTRY_PORT)/t4c/server/mock

	docker build -t t4c/licence/mock -t $(LOCAL_REGISTRY_NAME):$(REGISTRY_PORT)/t4c/licence/mock mocks/licence-server
	docker push $(LOCAL_REGISTRY_NAME):$(REGISTRY_PORT)/t4c/licence/mock

<<<<<<< HEAD
capella-dockerimages: capella t4c-client readonly ease
deploy: backend frontend capella t4c-client readonly ease mock helm-deploy
=======
deploy: backend frontend capella mock helm-deploy

# Deploy with full T4C support:
deploy-t4c: backend frontend capella t4c-client readonly-ease mock helm-deploy
>>>>>>> c7e35e03

helm-deploy: 
	k3d cluster list $(CLUSTER_NAME) 2>&- || $(MAKE) create-cluster
	kubectl create namespace t4c-sessions || true
	helm upgrade --install \
		--kube-context k3d-$(CLUSTER_NAME) \
		--create-namespace \
		--namespace $(NAMESPACE) \
		--values helm/values.yaml \
		$$(test -f secrets.yaml && echo "--values secrets.yaml") \
		--set docker.registry.internal=k3d-$(CLUSTER_REGISTRY_NAME):$(REGISTRY_PORT) \
		--set database.backend.initialAdmin=$(MY_NAME) \
		--set general.port=8081 \
		--set t4cServer.apis.usageStats="http://$(RELEASE)-licence-server-mock:80/mock" \
		--set t4cServer.apis.restAPI="http://$(RELEASE)-t4c-server-mock:80/mock/api/v1.0" \
		--wait --timeout 4m \
		--debug \
		$(RELEASE) ./helm
	$(MAKE) .rollout .provision-guacamole .provision-backend

helm-cleanup:
	helm uninstall \
		--kube-context k3d-$(CLUSTER_NAME) \
		--namespace $(NAMESPACE) \
		$(RELEASE) ./helm

clear-backend-db: 
	kubectl delete deployment -n t4c-manager $(RELEASE)-backend-postgres
	kubectl delete pvc -n t4c-manager $(RELEASE)-volume-backend-postgres
	$(MAKE) helm-deploy

rollout: backend frontend
	$(MAKE) .rollout

.rollout: 
	kubectl --context k3d-$(CLUSTER_NAME) rollout restart deployment -n $(NAMESPACE) $(RELEASE)-backend
	kubectl --context k3d-$(CLUSTER_NAME) rollout restart deployment -n $(NAMESPACE) $(RELEASE)-frontend

undeploy:
	helm uninstall --kube-context k3d-$(CLUSTER_NAME) --namespace $(NAMESPACE) $(RELEASE)
	rm -f .provision-guacamole .provision-backend

create-cluster:
	type k3d || { echo "K3D is not installed, install k3d and run 'make create-cluster' again"; exit 1; }
	k3d registry list $(CLUSTER_REGISTRY_NAME) 2>&- || k3d registry create $(CLUSTER_REGISTRY_NAME) --port $(REGISTRY_PORT)
	k3d cluster list $(CLUSTER_NAME) 2>&- || k3d cluster create $(CLUSTER_NAME) \
		--registry-use k3d-$(CLUSTER_REGISTRY_NAME):$(REGISTRY_PORT) \
		--port "8081:80@loadbalancer"
	kubectl cluster-info

delete-cluster:
	k3d cluster list $(CLUSTER_NAME) 2>&- && k3d cluster delete $(CLUSTER_NAME)
	rm -f .provision-guacamole .provision-backend

.provision-guacamole:
	kubectl exec --namespace $(NAMESPACE) $$(kubectl get pod --namespace $(NAMESPACE) -l id=$(RELEASE)-deployment-guacamole-guacamole --no-headers | cut -f1 -d' ') -- /opt/guacamole/bin/initdb.sh --postgres | \
	kubectl exec -ti --namespace $(NAMESPACE) $$(kubectl get pod --namespace $(NAMESPACE) -l id=$(RELEASE)-deployment-guacamole-postgres --no-headers | cut -f1 -d' ') -- psql -U guacamole guacamole && \
	touch .provision-guacamole

.provision-backend:
	echo "insert into repository_user_association values ('$(MY_EMAIL)', 'default', 'WRITE', 'MANAGER');" | kubectl exec -ti --namespace $(NAMESPACE) $$(kubectl get pod --namespace $(NAMESPACE) -l id=$(RELEASE)-deployment-backend-postgres --no-headers | cut -f1 -d' ') -- psql -U backend backend && \
	touch .provision-backend

.PHONY: backend frontend capella deploy undeploy create-cluster delete-cluster persistent-volume

# Execute with `make -j2 dev`
dev: dev-frontend dev-backend
	
dev-frontend: 
	$(MAKE) -C frontend dev

dev-backend: 
	$(MAKE) -C backend dev

dev-cleanup: 
	$(MAKE) -C backend cleanup

backend-logs: 
	kubectl logs -f -n $(NAMESPACE) -l id=$(RELEASE)-deployment-backend<|MERGE_RESOLUTION|>--- conflicted
+++ resolved
@@ -45,15 +45,12 @@
 	docker build -t t4c/licence/mock -t $(LOCAL_REGISTRY_NAME):$(REGISTRY_PORT)/t4c/licence/mock mocks/licence-server
 	docker push $(LOCAL_REGISTRY_NAME):$(REGISTRY_PORT)/t4c/licence/mock
 
-<<<<<<< HEAD
 capella-dockerimages: capella t4c-client readonly ease
-deploy: backend frontend capella t4c-client readonly ease mock helm-deploy
-=======
+
 deploy: backend frontend capella mock helm-deploy
 
 # Deploy with full T4C support:
 deploy-t4c: backend frontend capella t4c-client readonly-ease mock helm-deploy
->>>>>>> c7e35e03
 
 helm-deploy: 
 	k3d cluster list $(CLUSTER_NAME) 2>&- || $(MAKE) create-cluster
