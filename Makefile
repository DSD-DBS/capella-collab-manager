--- conflicted
+++ resolved
@@ -65,11 +65,7 @@
 
 capella-dockerimages: capella t4c-client readonly ease
 
-<<<<<<< HEAD
-deploy: backend frontend capella mock helm-deploy open
-=======
 deploy: backend frontend capella/remote mock helm-deploy open rollout
->>>>>>> bcb60790
 
 # Deploy with full T4C support:
 deploy-t4c: backend frontend capella t4c-client readonly ease mock helm-deploy open rollout
@@ -141,11 +137,7 @@
 	echo "insert into repository_user_association values ('$(MY_EMAIL)', 'default', 'WRITE', 'MANAGER');" | kubectl exec --namespace $(NAMESPACE) $$(kubectl get pod --namespace $(NAMESPACE) -l id=$(RELEASE)-deployment-backend-postgres --no-headers | cut -f1 -d' ') -- psql -U backend backend && \
 	touch .provision-backend
 
-<<<<<<< HEAD
-# Execute with `make -j2 dev`
-=======
 # Execute with `make -j3 dev`
->>>>>>> bcb60790
 dev: dev-oauth-mock dev-frontend dev-backend
 
 dev-frontend:
