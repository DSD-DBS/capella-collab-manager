# Capella Collaboration Manager

A web platform for collaboration on Capella (MBSE) projects

**Copyright 2021 DB Netz AG, licensed under Apache 2.0 License (see full text in LICENSE file)**

Turn your local Capella experience into a browser-based collaboration platform for model-based projects. Designed to enable co-working across multiple organizations.
Here are some of the key features:

<<<<<<< HEAD
* Run Capella in a browser (spaw) - without installation of any software
* 
=======
* Run Capella in a browser
>>>>>>> c7e35e03
* Supports both git and TeamForCapella co-working models
* SSO via OAuth2
* No need to install or maintain local Capella clients - clients are made on demand in a underlaying Kubernetes cluster
* Access to projects and models is self-managed by project leads, model owners or delegates
* Within a project a user could have read or read/write access. Read-only users don't consume licenses in TeamForCapella projects
* Integration with git repository management for backup and workflow automation around the models

We have more exciting features on our roadmap, like integration of templates, planning and release management for model-derived artifacts (documents, interface definitions, spreadsheets, etc.)

# Getting started

## Requirements

<<<<<<< HEAD
## Running locally with k3d
=======
## Running locally with K3D
>>>>>>> c7e35e03

### Prerequisites
To deploy the application you'll need:
* [Docker](https://docs.docker.com/engine/install/ubuntu/)
* [kubectl](https://kubernetes.io/docs/tasks/tools/install-kubectl-linux/)
* [helm](https://helm.sh/docs/intro/install/)

If you'd like to run it locally, these tools are additionally required:
* [K3D](https://k3d.io/) - a lightweight k8s cluster simulator
* `nss-myhostname` to access local container registry - you can get in on Ubuntu via `sudo apt install libnss-myhostname`

When you have all that installed you can simply do the following:

```
git clone --recurse-submodules https://github.com/DSD-DBS/capella-collab-manager.git
cd capella-collab-manager
make create-cluster  # this creates cluster and container registry
```

At this point, have a look at the [frondend README](frontend/README.md) in order to configure the frontend.
You'll need an `environment.prod.ts` file in the right location.

To build the Capella images you'll need to download Capella (binary!) and copy the archive to `capella-dockerimages/capella/archives`. For instructions, please refer to the [capella-dockerimages' README](capella-dockerimages/README.md).

Once you've configured the frontend and capella images, continue with your deployment:

```
MY_EMAIL=me@mydomain.com make deploy  # build and deploy the manager app
kubectl get pods --namespace=t4c-manager  # verify your deployment - components should be in "Running" state
```

<<<<<<< HEAD
Important! If you use Windows and the Git Bash to execute the commands, you have to set the environment variable: `MSYS_NO_PATHCONV=1`. 
Otherwise the commands will break with UNIX paths, because the Git Bash tries to add a Windows path prefix. 
=======
Replace `me@domain.com` with your e-mail address. An administrator account will be made for this user.

If something goes wrong, please open an issue on Github.
>>>>>>> c7e35e03

If something goes wrong, please open an issue on Github.

To clean up the environment, simply run:

```
make delete-cluster
```

## Deployment

## Running on a cluster

* Ensure your `kubectl` configuration points to the right cluster
* Run `MY_EMAIL=me@mydomain.com make deploy` to deploy to your kubernetes cluster.

## TeamForCapella integration

TODO

# How it works

Here comes a brief intro into architecture of this thing (TODO)

# Contributing

<<<<<<< HEAD
We'd love to see your bug reports and improvement suggestions! Please take a look at [guidelines for contributors](CONTRIBUTING.md).
You'll also find instructions on how to set up a local development environment.
=======
We'd love to see your bug reports and improvement suggestions! Please give us your feedback.
>>>>>>> c7e35e03
<|MERGE_RESOLUTION|>--- conflicted
+++ resolved
@@ -7,12 +7,7 @@
 Turn your local Capella experience into a browser-based collaboration platform for model-based projects. Designed to enable co-working across multiple organizations.
 Here are some of the key features:
 
-<<<<<<< HEAD
-* Run Capella in a browser (spaw) - without installation of any software
-* 
-=======
 * Run Capella in a browser
->>>>>>> c7e35e03
 * Supports both git and TeamForCapella co-working models
 * SSO via OAuth2
 * No need to install or maintain local Capella clients - clients are made on demand in a underlaying Kubernetes cluster
@@ -26,11 +21,7 @@
 
 ## Requirements
 
-<<<<<<< HEAD
-## Running locally with k3d
-=======
 ## Running locally with K3D
->>>>>>> c7e35e03
 
 ### Prerequisites
 To deploy the application you'll need:
@@ -62,14 +53,12 @@
 kubectl get pods --namespace=t4c-manager  # verify your deployment - components should be in "Running" state
 ```
 
-<<<<<<< HEAD
+Replace `me@domain.com` with your e-mail address. An administrator account will be made for this user.
+
 Important! If you use Windows and the Git Bash to execute the commands, you have to set the environment variable: `MSYS_NO_PATHCONV=1`. 
 Otherwise the commands will break with UNIX paths, because the Git Bash tries to add a Windows path prefix. 
-=======
-Replace `me@domain.com` with your e-mail address. An administrator account will be made for this user.
 
 If something goes wrong, please open an issue on Github.
->>>>>>> c7e35e03
 
 If something goes wrong, please open an issue on Github.
 
@@ -96,9 +85,5 @@
 
 # Contributing
 
-<<<<<<< HEAD
 We'd love to see your bug reports and improvement suggestions! Please take a look at [guidelines for contributors](CONTRIBUTING.md).
-You'll also find instructions on how to set up a local development environment.
-=======
-We'd love to see your bug reports and improvement suggestions! Please give us your feedback.
->>>>>>> c7e35e03
+You'll also find instructions on how to set up a local development environment.