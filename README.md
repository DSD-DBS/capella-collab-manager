--- conflicted
+++ resolved
@@ -66,11 +66,7 @@
 The Capella Baseimage installs the Capella Client and Dropins. 
 Please follow these steps: 
 1) Download the Capella Linux Version as `zip` or `tar.gz` archive. You can get the releases here directly from Eclipse: https://github.com/eclipse/capella/releases
-<<<<<<< HEAD
 2) Add `capella/archives/capella.zip` or `capella/archives/capella.tar.gz` with your custom Capella `zip` or `tar.gz`. The `capella.zip` or `capella.tar.gz` should have the following structure (looking at the root of `capella.zip` / `capella.tar.gz`). It is the default structure of the offical releases: 
-=======
-2) Replace the empty file `capella/capella.zip` `capella/capella.tar.gz` with your custom Capella `zip` or `tar.gz`. The `capella.zip` or `capella/capella.tar.gz` should have the following structure (looking at the root of `capella.zip` / `capella.tar.gz`). It is the default structure of the offical releases: 
->>>>>>> 960323d3
     - capella
       - configuration
       - features
